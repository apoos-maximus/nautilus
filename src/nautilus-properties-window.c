--- conflicted
+++ resolved
@@ -5338,11 +5338,7 @@
 
         gtk_window_present (GTK_WINDOW (new_window));
         g_signal_connect (GTK_WIDGET (new_window), "destroy",
-<<<<<<< HEAD
                           G_CALLBACK (widget_on_destroy), startup_data);
-=======
-                         G_CALLBACK (widget_on_destroy), startup_data);
->>>>>>> 37fde331
     }
 }
 
@@ -5393,11 +5389,7 @@
         startup_data = startup_data_new (NULL, NULL, NULL, NULL, NULL, NULL,
                                          callback, callback_data, existing_window);
         g_signal_connect (GTK_WIDGET (existing_window), "destroy",
-<<<<<<< HEAD
                           G_CALLBACK (widget_on_destroy), startup_data);
-=======
-                         G_CALLBACK (widget_on_destroy), startup_data);
->>>>>>> 37fde331
         return;
     }
 
